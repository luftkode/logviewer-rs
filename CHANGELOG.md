# Changelog

All notable changes to this project will be documented in this file.

The format is based on [Keep a Changelog](https://keepachangelog.com/en/1.0.0/),
and this project adheres to [Semantic Versioning](https://semver.org/spec/v2.0.0.html).

## Unreleased

<<<<<<< HEAD
### Changed

- Remove unused `T_SHUTDOWN` config value that was not supposed to be in mbed log v2.
=======
## [0.22.0]

### Changed

- Plots retain the color they originally were assigned, no matter if logs are toggled to be invisible or a plot filter is hiding some plots.
- Min/max downsampled plots now have the same color
>>>>>>> c4972bda

### Internals

- Refactor to reduce a bunch of duplication and tech debt

## [0.21.0]

### Changed

- Much faster way of determining which plot points that fit within plot boundings.
- Avoid double work when auto downsampling is enabled, previously the fitting downsampling level was first found before handing off that level to a filtering function, which would find partition bounds that were already known from finding the fitting downsampling level.

## [0.20.0]

### Added

- Display log metadata when clicking on a loaded log.

### Fix

- `Mbed status Log v2` mistakenly interpreted as `Mbed status Log v1` when loaded via a path (native `logviewer-rs`)

## [0.19.0]

### Added

- Support for Mbed Log version 2

## [0.18.4]

### Changed

- Remove playback feature

## [0.18.3]

### Fix

- Integer overflow when searching for the appropriate downsampled MipMap level.

## [0.18.2]

### Changed

- Much faster implementation for finding the appropriate MipMap level for the current zoom level.

### Fix

- Min/Max MipMap algorithm flipped min and max.

## [0.18.1]

### Fix

- Fix accidentally using plot **name** instead of plot **label**, causing name conflicts when plotting multiple plots with the same name
- Bad naming in a PID controller implementation caused misunderstanding, what we thought was the PID error was actually the PID output.

## [0.18.0]

### Added

- Min/Max MipMap downsampling which makes plotting much larger datasets feasible, and facilitates outlier detection.

### Internals

- Major clearing of tech debts related to plot settings and the ui for plot settings.

## [0.17.0]

### Added

- Allow toggling whether or not plots from each loaded log are shown.

### Internals

- Update dependencies

## [0.16.0]

### Added

- Hovering on a plot now also shows the plot name.
- Allow Filtering the shown plots by legend/label name.

### Changed

- (Native only) Recursively parsing drag-n-dropped directories also parses zip archives
- Reduce UI by allowing toggling the list of logs.
- Reduce UI cluttering by removing the "Time" label on the X-axis.
- Reduce verbosity of the name of logs
- Better visuals for viewing and changing settings of loaded logs

### Internals

- Refactors

## [0.15.0]

### Added

- (Not available on web version) Recursively parse drag-n-dropped directories for supported logs
- (Not available on web version) Recursively parse drag-n-dropped zip archives for supported logs
- Show tooltip when hovering above a clickable log name

### Internals

- Refactors

## [0.14.0]

### Add

- Ability for logs to add labels (rough initial mvp, needs more work)
- `show grid` button for showing/hiding grid lines on plots

## [0.13.0]

### Internals

- Better divide interfaces in the `log_if` crate and use a prelude to make it easy to import all relevant traits via glob imports.
- Change `GitMetadata` trait to return `Option<String>` to accommodate logs that don't contain git metadata.

### Changes

- Mbed motor control PID log's `RPM Error Count` and `First Valid RPM Count` are moved to the plot ranging from 1-100.

## [0.12.0]

### Changes

- Allow Setting the date/offset of plots with the `Enter`-key and closing the settings window by pressing `Escape`
- Upgrade `egui` to v0.29
- Y-axis lock is now compatible with all zoom and scroll actions

### Internals

- Migrate to workspace project structure
- Decouple Log implementation from the plotting interface<|MERGE_RESOLUTION|>--- conflicted
+++ resolved
@@ -7,18 +7,16 @@
 
 ## Unreleased
 
-<<<<<<< HEAD
 ### Changed
 
 - Remove unused `T_SHUTDOWN` config value that was not supposed to be in mbed log v2.
-=======
+
 ## [0.22.0]
 
 ### Changed
 
 - Plots retain the color they originally were assigned, no matter if logs are toggled to be invisible or a plot filter is hiding some plots.
 - Min/max downsampled plots now have the same color
->>>>>>> c4972bda
 
 ### Internals
 
